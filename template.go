--- conflicted
+++ resolved
@@ -10,12 +10,8 @@
 
 // {{ .Name }}Mock is a mock implementation of the {{ .Name }}
 // interface.
-<<<<<<< HEAD
 type {{ .Name }}Mock{{ .TypeParams }} struct {
-=======
-type {{ .Name }}Mock struct {
 	T *testing.T
->>>>>>> 73e1e5c2
 	{{- range .Methods }}
 	{{ .Name }}Stub func({{ .Params }}) {{ .Results }}
 	{{ .Name }}Called int32
